--- conflicted
+++ resolved
@@ -16,7 +16,7 @@
 
 accepted_formats = ['json', 'gpaw_out', 'traj', 'vasp', 'castep', 'crystal',
                     'ulm', 'cube', 'elk', 'espresso', 'gaussian', 'aims',
-                    'dacapo', 'turbomole']
+                    'dacapo', 'turbomole', 'db']
 
 PUBLICATION_TEMPLATE = collections.OrderedDict({
     'title': 'Fancy title',
@@ -133,8 +133,7 @@
                 filetype = ase.io.formats.filetype(posix_filename)
             except Exception as e:
                 continue
-<<<<<<< HEAD
-            if filetype:
+            if filetype in accepted_formats:
                 if filetype == 'db':
                     with ase.db.connect(posix_filename) as db:
                         count = db.count()
@@ -156,119 +155,59 @@
                             # ensure that the structure has an energy
                             structures.append(structure)
                         except RuntimeError:
-=======
-            if filetype in accepted_formats:
-                try:
-                    structure = ase.io.read(posix_filename, ':')
-                    structure[-1].info['filename'] = posix_filename
-                    structure[-1].info['filetype'] = ase.io.formats.filetype(
-                        posix_filename)
-                    try:
-                        structure[-1].get_potential_energy()
-                        # ensure that the structure has an energy
-                        structures.append(structure)
-                    except RuntimeError:
-                        if verbose:
->>>>>>> 4d51137b
-                            print("Did not add {posix_filename} since it has no energy"
+                            if verbose:
+                                print("Did not add {posix_filename} since it has no energy"
+                                      .format(
+                                          posix_filename=posix_filename,
+                                      ))
+
+                        except TypeError:
+                            print("Warning: Could not read {posix_filename}"
                                   .format(
                                       posix_filename=posix_filename,
                                   ))
-<<<<<<< HEAD
-                    except TypeError:
-                        print("Warning: Could not read {posix_filename}"
-                              .format(
-                                  posix_filename=posix_filename,
-                              ))
-
-                    except StopIteration:
-                        print("Warning: StopIteration {posix_filename} hit."
-                              .format(
-                                  posix_filename=posix_filename,
-                              ))
-                    except IndexError:
-                        print("Warning: File {posix_filename} looks incomplete"
-                              .format(
-                                  posix_filename=posix_filename,
-                              ))
-                    except OSError as e:
-                        print("Error with {posix_filename}: {e}".format(
-                            posix_filename=posix_filename,
-                            e=e,
-                        ))
-                    except AssertionError as e:
-                        print("Hit an assertion error with {posix_filename}: {e}".format(
-                            posix_filename=posix_filename,
-                            e=e,
-                        ))
-                    except ValueError as e:
-                        print("Trouble reading {posix_filename}: {e}".format(
-                            posix_filename=posix_filename,
-                            e=e,
-                        ))
-                    except DeprecationWarning as e:
-                        print("Trouble reading {posix_filename}: {e}".format(
-                            posix_filename=posix_filename,
-                            e=e,
-                        ))
-                    except ImportError as e:
-                        print("Trouble reading {posix_filename}: {e}".format(
-                            posix_filename=posix_filename,
-                            e=e,
-                        ))
-                    except ase.io.formats.UnknownFileTypeError as e:
-                        print("Trouble reading {posix_filename}: {e}".format(
-                            posix_filename=posix_filename,
-                            e=e,
-                        ))
-=======
-                except TypeError:
-                    print("Warning: Could not read {posix_filename}"
-                          .format(
-                              posix_filename=posix_filename,
-                          ))
-
-                except StopIteration:
-                    print("Warning: StopIteration {posix_filename} hit."
-                          .format(
-                              posix_filename=posix_filename,
-                          ))
-                except IndexError:
-                    print("Warning: File {posix_filename} looks incomplete"
-                          .format(
-                              posix_filename=posix_filename,
-                          ))
-                except OSError as e:
-                    print("Error with {posix_filename}: {e}".format(
-                        posix_filename=posix_filename,
-                        e=e,
-                    ))
-                except AssertionError as e:
-                    print("Hit an assertion error with {posix_filename}: {e}".format(
-                        posix_filename=posix_filename,
-                        e=e,
-                    ))
-                except ValueError as e:
-                    print("Trouble reading {posix_filename}: {e}".format(
-                        posix_filename=posix_filename,
-                        e=e,
-                    ))
-                except DeprecationWarning as e:
-                    print("Trouble reading {posix_filename}: {e}".format(
-                        posix_filename=posix_filename,
-                        e=e,
-                    ))
-                except ImportError as e:
-                    print("Trouble reading {posix_filename}: {e}".format(
-                        posix_filename=posix_filename,
-                        e=e,
-                    ))
-                except ase.io.formats.UnknownFileTypeError as e:
-                    print("Trouble reading {posix_filename}: {e}".format(
-                        posix_filename=posix_filename,
-                        e=e,
-                    ))
->>>>>>> 4d51137b
+
+                        except StopIteration:
+                            print("Warning: StopIteration {posix_filename} hit."
+                                  .format(
+                                      posix_filename=posix_filename,
+                                  ))
+                        except IndexError:
+                            print("Warning: File {posix_filename} looks incomplete"
+                                  .format(
+                                      posix_filename=posix_filename,
+                                  ))
+                        except OSError as e:
+                            print("Error with {posix_filename}: {e}".format(
+                                posix_filename=posix_filename,
+                                e=e,
+                            ))
+                        except AssertionError as e:
+                            print("Hit an assertion error with {posix_filename}: {e}".format(
+                                posix_filename=posix_filename,
+                                e=e,
+                            ))
+                        except ValueError as e:
+                            print("Trouble reading {posix_filename}: {e}".format(
+                                posix_filename=posix_filename,
+                                e=e,
+                            ))
+                        except DeprecationWarning as e:
+                            print("Trouble reading {posix_filename}: {e}".format(
+                                posix_filename=posix_filename,
+                                e=e,
+                            ))
+                        except ImportError as e:
+                            print("Trouble reading {posix_filename}: {e}".format(
+                                posix_filename=posix_filename,
+                                e=e,
+                            ))
+                        except ase.io.formats.UnknownFileTypeError as e:
+                            print("Trouble reading {posix_filename}: {e}".format(
+                                posix_filename=posix_filename,
+                                e=e,
+                            ))
+
     return structures
 
 
