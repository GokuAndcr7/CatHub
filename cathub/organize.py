--- conflicted
+++ resolved
@@ -20,14 +20,7 @@
 import collections
 from random import randint
 from pathlib import Path
-<<<<<<< HEAD
-import shutil
-=======
-
->>>>>>> f8d506cf
 Path().expanduser()
-
-
 
 def fuzzy_match(structures, options):
     # filter out cell with ill-defined unit cells
@@ -363,12 +356,8 @@
                         site = 'site{}'.format(n_energies + 1)
                     #key += '_{}'.format(surf_empty.get_potential_energy())
 
-<<<<<<< HEAD
-
-=======
                 if options.keep_all_slabs:
                     key = surf_empty.get_chemical_formula() + '_Epot=' + str(round(surf_empty.get_potential_energy(), 3))
->>>>>>> f8d506cf
 
                 if site:
                     equation += '{}@{}'.format(adsorbate, site)
