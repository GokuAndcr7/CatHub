--- conflicted
+++ resolved
@@ -137,7 +137,7 @@
 
     def __init__(self, user='apiuser', schema='public', password=None, stdin=sys.stdin,
                  stdout=sys.stdout):
-        print(password)        
+        print(password)
         self.initialized = False
         self.connection = None
         self.id = None
@@ -509,15 +509,6 @@
         self.stdout.write('Deleting publication: {pub_id} from {schema}\n'
                           .format(pub_id=pub_id, schema=schema))
 
-<<<<<<< HEAD
-        old_tables = ['text_key_values', 'number_key_values',
-                      'species', 'keys']
-        for table in old_tables:
-            cur.execute(
-                """DELETE FROM {schema}.{table}"""
-                .format(schema=schema,
-                        table=table))
-=======
         if schema=='upload':
             old_tables = ['text_key_values', 'number_key_values',
                 'species', 'keys']
@@ -526,7 +517,6 @@
                     """DELETE FROM {schema}.{table}"""
                     .format(schema=schema,
                             table=table))
->>>>>>> ac621cab
 
         cur.execute(
             """DELETE FROM {schema}.systems
